import React, { useState, useRef, useEffect } from 'react';
import {
  View,
  Text,
  StyleSheet,
  TouchableOpacity,
  ScrollView,
  Animated,
  PanResponder,
  Dimensions,
} from 'react-native';
import { LinearGradient } from 'expo-linear-gradient';
import { MaterialCommunityIcons } from '@expo/vector-icons';
import colorHistoryService from '../services/colorHistoryService';

const { width } = Dimensions.get('window');

const ColorPicker = ({ currentColor, onColorChange }) => {
  const [selectedTab, setSelectedTab] = useState('palette');
  const [hue, setHue] = useState(0);
  const [saturation, setSaturation] = useState(100);
  const [brightness, setBrightness] = useState(100);
  const [recentColors, setRecentColors] = useState([]);

  const presetColors = [
    ['#FF6B6B', '#4ECDC4', '#6C63FF', '#FFD93D', '#A8E6CF'],
    ['#FF8B94', '#FFD3B6', '#FFAAA5', '#C7CEEA', '#B2E1D4'],
    ['#000000', '#333333', '#666666', '#999999', '#FFFFFF'],
    ['#8B4513', '#D2691E', '#F4A460', '#DEB887', '#FFE4B5'],
    ['#800020', '#DC143C', '#FF1493', '#FF69B4', '#FFC0CB'],
  ];

  const gradients = [
    { colors: ['#6C63FF', '#4ECDC4'], name: 'Ocean' },
    { colors: ['#FF6B6B', '#FFD93D'], name: 'Sunset' },
    { colors: ['#A8E6CF', '#DCEDC1'], name: 'Nature' },
    { colors: ['#FFD3B6', '#FF8B94'], name: 'Peach' },
    { colors: ['#C7CEEA', '#B2E1D4'], name: 'Pastel' },
  ];

  // Load recent colors from history on mount
  useEffect(() => {
    loadRecentColors();
  }, []);

  const loadRecentColors = async () => {
    const colors = await colorHistoryService.getRecentColors(10);
    setRecentColors(colors);
  };

  const handleColorSelect = async (color) => {
    onColorChange(color);
    await colorHistoryService.addColor(color);
    await loadRecentColors();
  };

  const hueSliderPan = useRef(
    PanResponder.create({
      onStartShouldSetPanResponder: () => true,
      onMoveShouldSetPanResponder: () => true,
      onPanResponderMove: (evt, gestureState) => {
        const newHue = Math.max(0, Math.min(360, (gestureState.moveX / width) * 360));
        setHue(newHue);
        updateColorPreview(newHue, saturation, brightness);
      },
<<<<<<< HEAD
      onPanResponderRelease: () => {
        finalizeColorSelection(hue, saturation, brightness);
=======
      onPanResponderGrant: () => {},
      onPanResponderRelease: () => {
        const rgb = hsbToRgb(hue, saturation / 100, brightness / 100);
        const hex = rgbToHex(rgb.r, rgb.g, rgb.b);
        handleColorSelect(hex);
      },
      onPanResponderRelease: (evt, gestureState) => {
        const newHue = Math.max(0, Math.min(360, (gestureState.moveX / width) * 360));
        const rgb = hsbToRgb(newHue, saturation / 100, brightness / 100);
        const hex = rgbToHex(rgb.r, rgb.g, rgb.b);
        handleColorSelect(hex);
      },
    })
  ).current;

  const saturationSliderPan = useRef(
    PanResponder.create({
      onStartShouldSetPanResponder: () => true,
      onMoveShouldSetPanResponder: () => true,
      onPanResponderMove: (evt, gestureState) => {
        const newSaturation = Math.max(0, Math.min(100, (gestureState.moveX / width) * 100));
        setSaturation(newSaturation);
        updateColor(hue, newSaturation, brightness);
      },
      onPanResponderRelease: (evt, gestureState) => {
        const newSaturation = Math.max(0, Math.min(100, (gestureState.moveX / width) * 100));
        const rgb = hsbToRgb(hue, newSaturation / 100, brightness / 100);
        const hex = rgbToHex(rgb.r, rgb.g, rgb.b);
        handleColorSelect(hex);
      },
    })
  ).current;

  const brightnessSliderPan = useRef(
    PanResponder.create({
      onStartShouldSetPanResponder: () => true,
      onMoveShouldSetPanResponder: () => true,
      onPanResponderMove: (evt, gestureState) => {
        const newBrightness = Math.max(0, Math.min(100, (gestureState.moveX / width) * 100));
        setBrightness(newBrightness);
        updateColor(hue, saturation, newBrightness);
      },
      onPanResponderRelease: (evt, gestureState) => {
        const newBrightness = Math.max(0, Math.min(100, (gestureState.moveX / width) * 100));
        const rgb = hsbToRgb(hue, saturation, newBrightness / 100);
        const hex = rgbToHex(rgb.r, rgb.g, rgb.b);
        handleColorSelect(hex);
>>>>>>> a611450c
      },
    })
  ).current;

<<<<<<< HEAD
  const updateColorPreview = (h, s, b) => {
=======
  const updateColor = (h, s, b) => {
>>>>>>> a611450c
    // Convert HSB to RGB
  const updateColorPreview = (h, s, b) => {
    // Convert HSB to RGB and update color preview without saving to history
    const rgb = hsbToRgb(h, s / 100, b / 100);
    const hex = rgbToHex(rgb.r, rgb.g, rgb.b);
    onColorChange(hex);
<<<<<<< HEAD
  };

  const finalizeColorSelection = async (h, s, b) => {
    const rgb = hsbToRgb(h, s / 100, b / 100);
    const hex = rgbToHex(rgb.r, rgb.g, rgb.b);
    await colorHistoryService.addColor(hex);
    await loadRecentColors();
=======
>>>>>>> a611450c
  };

  const saturationSliderPan = useRef(
    PanResponder.create({
      onStartShouldSetPanResponder: () => true,
      onMoveShouldSetPanResponder: () => true,
      onPanResponderMove: (evt, gestureState) => {
        const newSaturation = Math.max(0, Math.min(100, (gestureState.moveX / (width - 60)) * 100));
        setSaturation(newSaturation);
        updateColorPreview(hue, newSaturation, brightness);
      },
      onPanResponderRelease: () => {
        finalizeColorSelection(hue, saturation, brightness);
      },
    })
  ).current;

  const brightnessSliderPan = useRef(
    PanResponder.create({
      onStartShouldSetPanResponder: () => true,
      onMoveShouldSetPanResponder: () => true,
      onPanResponderMove: (evt, gestureState) => {
        const newBrightness = Math.max(0, Math.min(100, (gestureState.moveX / (width - 60)) * 100));
        setBrightness(newBrightness);
        updateColorPreview(hue, saturation, newBrightness);
      },
      onPanResponderRelease: () => {
        finalizeColorSelection(hue, saturation, brightness);
      },
    })
  ).current;

  const hsbToRgb = (h, s, b) => {
    const c = b * s;
    const x = c * (1 - Math.abs(((h / 60) % 2) - 1));
    const m = b - c;
    let r, g, b2;

    if (h >= 0 && h < 60) {
      [r, g, b2] = [c, x, 0];
    } else if (h >= 60 && h < 120) {
      [r, g, b2] = [x, c, 0];
    } else if (h >= 120 && h < 180) {
      [r, g, b2] = [0, c, x];
    } else if (h >= 180 && h < 240) {
      [r, g, b2] = [0, x, c];
    } else if (h >= 240 && h < 300) {
      [r, g, b2] = [x, 0, c];
    } else {
      [r, g, b2] = [c, 0, x];
    }

    return {
      r: Math.round((r + m) * 255),
      g: Math.round((g + m) * 255),
      b: Math.round((b2 + m) * 255),
    };
  };

  const rgbToHex = (r, g, b) => {
    return '#' + [r, g, b].map(x => {
      const hex = x.toString(16);
      return hex.length === 1 ? '0' + hex : hex;
    }).join('');
  };

  return (
    <View style={styles.container}>
      {/* Tabs */}
      <View style={styles.tabs}>
        <TouchableOpacity
          style={[styles.tab, selectedTab === 'palette' && styles.activeTab]}
          onPress={() => setSelectedTab('palette')}
        >
          <Text style={[styles.tabText, selectedTab === 'palette' && styles.activeTabText]}>
            Palette
          </Text>
        </TouchableOpacity>
        <TouchableOpacity
          style={[styles.tab, selectedTab === 'custom' && styles.activeTab]}
          onPress={() => setSelectedTab('custom')}
        >
          <Text style={[styles.tabText, selectedTab === 'custom' && styles.activeTabText]}>
            Custom
          </Text>
        </TouchableOpacity>
        <TouchableOpacity
          style={[styles.tab, selectedTab === 'gradient' && styles.activeTab]}
          onPress={() => setSelectedTab('gradient')}
        >
          <Text style={[styles.tabText, selectedTab === 'gradient' && styles.activeTabText]}>
            Gradient
          </Text>
        </TouchableOpacity>
      </View>

      {/* Current Color Display */}
      <View style={styles.currentColorContainer}>
        <View style={[styles.currentColor, { backgroundColor: currentColor }]} />
        <View style={styles.colorInfo}>
          <Text style={styles.colorLabel}>Selected Color</Text>
          <Text style={styles.colorValue}>{currentColor.toUpperCase()}</Text>
        </View>
      </View>

      {/* Palette Tab */}
      {selectedTab === 'palette' && (
        <View style={styles.paletteContainer}>
          {presetColors.map((row, rowIndex) => (
            <View key={rowIndex} style={styles.colorRow}>
              {row.map((color) => (
                <TouchableOpacity
                  key={color}
                  style={[styles.colorSwatch, { backgroundColor: color }]}
                  onPress={() => handleColorSelect(color)}
                >
                  {currentColor === color && (
                    <MaterialCommunityIcons name="check" size={20} color="#fff" />
                  )}
                </TouchableOpacity>
              ))}
            </View>
          ))}
        </View>
      )}

      {/* Custom Tab */}
      {selectedTab === 'custom' && (
        <View style={styles.customContainer}>
          {/* Hue Slider */}
          <View style={styles.sliderContainer}>
            <Text style={styles.sliderLabel}>Hue</Text>
            <View style={styles.hueSlider} {...hueSliderPan.panHandlers}>
              <LinearGradient
                colors={[
                  '#FF0000',
                  '#FFFF00',
                  '#00FF00',
                  '#00FFFF',
                  '#0000FF',
                  '#FF00FF',
                  '#FF0000',
                ]}
                start={{ x: 0, y: 0 }}
                end={{ x: 1, y: 0 }}
                style={styles.hueGradient}
              />
              <View
                style={[
                  styles.sliderThumb,
                  { left: (hue / 360) * (width - 60) },
                ]}
              />
            </View>
          </View>

          {/* Saturation Slider */}
          <View style={styles.sliderContainer}>
            <Text style={styles.sliderLabel}>Saturation</Text>
            <View style={styles.slider} {...saturationSliderPan.panHandlers}>
              <LinearGradient
                colors={['#808080', currentColor]}
                start={{ x: 0, y: 0 }}
                end={{ x: 1, y: 0 }}
                style={styles.sliderTrack}
              />
              <View
                style={[
                  styles.sliderThumb,
                  { left: (saturation / 100) * (width - 60) },
                ]}
              />
            </View>
          </View>

          {/* Brightness Slider */}
          <View style={styles.sliderContainer}>
            <Text style={styles.sliderLabel}>Brightness</Text>
            <View style={styles.slider} {...brightnessSliderPan.panHandlers}>
              <LinearGradient
                colors={['#000000', currentColor]}
                start={{ x: 0, y: 0 }}
                end={{ x: 1, y: 0 }}
                style={styles.sliderTrack}
              />
              <View
                style={[
                  styles.sliderThumb,
                  { left: (brightness / 100) * (width - 60) },
                ]}
              />
            </View>
          </View>
        </View>
      )}

      {/* Gradient Tab */}
      {selectedTab === 'gradient' && (
        <ScrollView style={styles.gradientContainer}>
          {gradients.map((gradient, index) => (
            <TouchableOpacity
              key={index}
              style={styles.gradientOption}
              onPress={() => handleColorSelect(gradient.colors[0])}
            >
              <LinearGradient
                colors={gradient.colors}
                start={{ x: 0, y: 0 }}
                end={{ x: 1, y: 0 }}
                style={styles.gradientPreview}
              />
              <Text style={styles.gradientName}>{gradient.name}</Text>
            </TouchableOpacity>
          ))}
        </ScrollView>
      )}

      {/* Recent Colors */}
      <View style={styles.recentContainer}>
        <Text style={styles.recentLabel}>Recent Colors</Text>
        <ScrollView horizontal showsHorizontalScrollIndicator={false}>
          {recentColors.length > 0 ? (
            recentColors.map((color, index) => (
              <TouchableOpacity
                key={`${color}-${index}`}
                style={[styles.recentColor, { backgroundColor: color }]}
                onPress={() => handleColorSelect(color)}
              >
                {currentColor === color && (
                  <MaterialCommunityIcons name="check" size={16} color="#fff" />
                )}
              </TouchableOpacity>
            ))
          ) : (
            <Text style={styles.emptyText}>No recent colors yet</Text>
          )}
        </ScrollView>
      </View>
    </View>
  );
};

const styles = StyleSheet.create({
  container: {
    backgroundColor: '#1A1A2E',
    borderRadius: 20,
    padding: 20,
  },
  tabs: {
    flexDirection: 'row',
    marginBottom: 20,
  },
  tab: {
    flex: 1,
    paddingVertical: 10,
    alignItems: 'center',
    borderBottomWidth: 2,
    borderBottomColor: 'transparent',
  },
  activeTab: {
    borderBottomColor: '#6C63FF',
  },
  tabText: {
    color: '#888',
    fontSize: 14,
  },
  activeTabText: {
    color: '#6C63FF',
    fontWeight: 'bold',
  },
  currentColorContainer: {
    flexDirection: 'row',
    alignItems: 'center',
    marginBottom: 20,
    padding: 15,
    backgroundColor: '#2A2A3E',
    borderRadius: 15,
  },
  currentColor: {
    width: 60,
    height: 60,
    borderRadius: 30,
    marginRight: 15,
    borderWidth: 3,
    borderColor: '#fff',
  },
  colorInfo: {
    flex: 1,
  },
  colorLabel: {
    color: '#888',
    fontSize: 12,
    marginBottom: 5,
  },
  colorValue: {
    color: '#fff',
    fontSize: 18,
    fontWeight: 'bold',
  },
  paletteContainer: {
    marginBottom: 20,
  },
  colorRow: {
    flexDirection: 'row',
    justifyContent: 'space-between',
    marginBottom: 10,
  },
  colorSwatch: {
    width: 50,
    height: 50,
    borderRadius: 25,
    justifyContent: 'center',
    alignItems: 'center',
    borderWidth: 2,
    borderColor: '#2A2A3E',
  },
  customContainer: {
    marginBottom: 20,
  },
  sliderContainer: {
    marginBottom: 20,
  },
  sliderLabel: {
    color: '#fff',
    fontSize: 14,
    marginBottom: 10,
  },
  slider: {
    height: 40,
    position: 'relative',
  },
  hueSlider: {
    height: 40,
    position: 'relative',
  },
  hueGradient: {
    height: 40,
    borderRadius: 20,
  },
  sliderTrack: {
    height: 40,
    borderRadius: 20,
  },
  sliderThumb: {
    position: 'absolute',
    width: 30,
    height: 30,
    borderRadius: 15,
    backgroundColor: '#fff',
    top: 5,
    borderWidth: 3,
    borderColor: '#6C63FF',
    elevation: 5,
    shadowColor: '#000',
    shadowOffset: { width: 0, height: 2 },
    shadowOpacity: 0.3,
    shadowRadius: 4,
  },
  gradientContainer: {
    maxHeight: 200,
  },
  gradientOption: {
    marginBottom: 15,
  },
  gradientPreview: {
    height: 50,
    borderRadius: 15,
    marginBottom: 5,
  },
  gradientName: {
    color: '#fff',
    fontSize: 14,
    textAlign: 'center',
  },
  recentContainer: {
    marginTop: 20,
  },
  recentLabel: {
    color: '#888',
    fontSize: 12,
    marginBottom: 10,
  },
  recentColor: {
    width: 40,
    height: 40,
    borderRadius: 20,
    marginRight: 10,
    borderWidth: 2,
    borderColor: '#2A2A3E',
    justifyContent: 'center',
    alignItems: 'center',
  },
  emptyText: {
    color: '#666',
    fontSize: 12,
    fontStyle: 'italic',
  },
});

export default ColorPicker;<|MERGE_RESOLUTION|>--- conflicted
+++ resolved
@@ -63,74 +63,19 @@
         setHue(newHue);
         updateColorPreview(newHue, saturation, brightness);
       },
-<<<<<<< HEAD
       onPanResponderRelease: () => {
         finalizeColorSelection(hue, saturation, brightness);
-=======
-      onPanResponderGrant: () => {},
-      onPanResponderRelease: () => {
-        const rgb = hsbToRgb(hue, saturation / 100, brightness / 100);
-        const hex = rgbToHex(rgb.r, rgb.g, rgb.b);
-        handleColorSelect(hex);
-      },
-      onPanResponderRelease: (evt, gestureState) => {
-        const newHue = Math.max(0, Math.min(360, (gestureState.moveX / width) * 360));
-        const rgb = hsbToRgb(newHue, saturation / 100, brightness / 100);
-        const hex = rgbToHex(rgb.r, rgb.g, rgb.b);
-        handleColorSelect(hex);
       },
     })
   ).current;
 
-  const saturationSliderPan = useRef(
-    PanResponder.create({
-      onStartShouldSetPanResponder: () => true,
-      onMoveShouldSetPanResponder: () => true,
-      onPanResponderMove: (evt, gestureState) => {
-        const newSaturation = Math.max(0, Math.min(100, (gestureState.moveX / width) * 100));
-        setSaturation(newSaturation);
-        updateColor(hue, newSaturation, brightness);
-      },
-      onPanResponderRelease: (evt, gestureState) => {
-        const newSaturation = Math.max(0, Math.min(100, (gestureState.moveX / width) * 100));
-        const rgb = hsbToRgb(hue, newSaturation / 100, brightness / 100);
-        const hex = rgbToHex(rgb.r, rgb.g, rgb.b);
-        handleColorSelect(hex);
-      },
-    })
-  ).current;
-
-  const brightnessSliderPan = useRef(
-    PanResponder.create({
-      onStartShouldSetPanResponder: () => true,
-      onMoveShouldSetPanResponder: () => true,
-      onPanResponderMove: (evt, gestureState) => {
-        const newBrightness = Math.max(0, Math.min(100, (gestureState.moveX / width) * 100));
-        setBrightness(newBrightness);
-        updateColor(hue, saturation, newBrightness);
-      },
-      onPanResponderRelease: (evt, gestureState) => {
-        const newBrightness = Math.max(0, Math.min(100, (gestureState.moveX / width) * 100));
-        const rgb = hsbToRgb(hue, saturation, newBrightness / 100);
-        const hex = rgbToHex(rgb.r, rgb.g, rgb.b);
-        handleColorSelect(hex);
->>>>>>> a611450c
-      },
-    })
-  ).current;
-
-<<<<<<< HEAD
   const updateColorPreview = (h, s, b) => {
-=======
-  const updateColor = (h, s, b) => {
->>>>>>> a611450c
     // Convert HSB to RGB
   const updateColorPreview = (h, s, b) => {
     // Convert HSB to RGB and update color preview without saving to history
     const rgb = hsbToRgb(h, s / 100, b / 100);
     const hex = rgbToHex(rgb.r, rgb.g, rgb.b);
     onColorChange(hex);
-<<<<<<< HEAD
   };
 
   const finalizeColorSelection = async (h, s, b) => {
@@ -138,8 +83,6 @@
     const hex = rgbToHex(rgb.r, rgb.g, rgb.b);
     await colorHistoryService.addColor(hex);
     await loadRecentColors();
-=======
->>>>>>> a611450c
   };
 
   const saturationSliderPan = useRef(
