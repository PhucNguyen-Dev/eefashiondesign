--- conflicted
+++ resolved
@@ -114,13 +114,10 @@
     })
   ).current;
 
-<<<<<<< HEAD
   const updateColor = (h, s, b) => {
     // Convert HSB to RGB
-=======
   const updateColorPreview = (h, s, b) => {
     // Convert HSB to RGB and update color preview without saving to history
->>>>>>> ca8741ab
     const rgb = hsbToRgb(h, s / 100, b / 100);
     const hex = rgbToHex(rgb.r, rgb.g, rgb.b);
     onColorChange(hex);
