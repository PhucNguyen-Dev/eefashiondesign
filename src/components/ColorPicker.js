--- conflicted
+++ resolved
@@ -67,7 +67,6 @@
       onPanResponderMove: (evt, gestureState) => {
         const newHue = Math.max(0, Math.min(360, (gestureState.moveX / width) * 360));
         setHue(newHue);
-<<<<<<< HEAD
         updateColor(newHue, saturation, brightness, false);
       },
       onPanResponderRelease: (evt, gestureState) => {
@@ -75,21 +74,11 @@
         setHue(newHue);
         updateColor(newHue, saturation, brightness, true);
         setIsDragging(false);
-=======
-        updateColorPreview(newHue, saturation, brightness);
-      },
-      onPanResponderRelease: () => {
-        finalizeColorSelection(hue, saturation, brightness);
->>>>>>> 8015dd79
       },
     })
   ).current;
 
-<<<<<<< HEAD
   const updateColor = async (h, s, b, shouldPersist = true) => {
-=======
-  const updateColorPreview = (h, s, b) => {
->>>>>>> 8015dd79
     // Convert HSB to RGB
   const updateColorPreview = (h, s, b) => {
     // Convert HSB to RGB and update color preview without saving to history
@@ -101,12 +90,7 @@
   const finalizeColorSelection = async (h, s, b) => {
     const rgb = hsbToRgb(h, s / 100, b / 100);
     const hex = rgbToHex(rgb.r, rgb.g, rgb.b);
-<<<<<<< HEAD
     await handleColorSelect(hex, shouldPersist);
-=======
-    await colorHistoryService.addColor(hex);
-    await loadRecentColors();
->>>>>>> 8015dd79
   };
 
   const saturationSliderPan = useRef(
